--- conflicted
+++ resolved
@@ -50,7 +50,6 @@
 // New is a constructor for a generic sequence.
 func (c *Sequence[T]) New(s ...[]T) collection.Collection[T] {
 	return NewSequence(s...)
-<<<<<<< HEAD
 }
 
 // Random returns a random element from the sequence.
@@ -66,23 +65,6 @@
 	return slices.Values(c.elements)
 }
 
-=======
-}
-
-// Random returns a random element from the sequence.
-func (c *Sequence[T]) Random() T {
-	if len(c.elements) == 0 {
-		return *new(T)
-	}
-	return c.elements[rand.Intn(len(c.elements))]
-}
-
-// Values returns an iterator over all values of the underlying slice.
-func (c *Sequence[T]) Values() iter.Seq[T] {
-	return slices.Values(c.elements)
-}
-
->>>>>>> 441df0d3
 // The following methods implement
 // the OrderedCollection interface.
 
@@ -114,7 +96,6 @@
 // NewOrdered returns a new ordered collection.
 func (c *Sequence[T]) NewOrdered(s ...[]T) collection.OrderedCollection[T] {
 	return NewSequence(s...)
-<<<<<<< HEAD
 }
 
 // Apply applies a function to each element in the sequence.
@@ -123,8 +104,6 @@
 		c.elements[i] = f(c.elements[i])
 	}
 	return c
-=======
->>>>>>> 441df0d3
 }
 
 // The following methods are mostly synthatic sugar
